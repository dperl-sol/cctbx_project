
# TODO:
#  - cached scenes

from __future__ import division
from libtbx.utils import Sorry
from cctbx import miller
from cctbx.array_family import flex
import libtbx.phil
from libtbx import object_oriented_patterns as oop
from math import sqrt
import math



nanval = float('nan')
inanval = -42424242 # TODO: find a more robust way of indicating missing flex.int data



def generate_systematic_absences(array,
                                  expand_to_p1=False,
                                  generate_bijvoet_mates=False):
  from cctbx import crystal
  sg = array.space_group()
  base_symm = crystal.symmetry(
    unit_cell=array.unit_cell(),
    space_group=sg.build_derived_reflection_intensity_group(False))
  base_array = array.customized_copy(crystal_symmetry=base_symm)
  complete_set = base_array.complete_set().customized_copy(
    crystal_symmetry=array.crystal_symmetry())
  absence_array = complete_set.sys_absent_flags()
  if (generate_bijvoet_mates):
    absence_array = absence_array.generate_bijvoet_mates()
  if (expand_to_p1):
    absence_array = absence_array.expand_to_p1().customized_copy(
      crystal_symmetry=array.crystal_symmetry())
      #niggli_cell().expand_to_p1()
  return absence_array


def nth_power_scale(dataarray, nth_power):
  datascaled = flex.pow(flex.abs(dataarray), nth_power)
  return datascaled


def ExtendMillerArray(miller_array, nsize, indices=None ):
  millarray = miller_array.deep_copy()
  if indices:
    assert (indices.size()==nsize)
    millarray._indices.extend( indices )
  if millarray.sigmas() is not None:
    millarray._sigmas.extend( flex.double(nsize, nanval) )
  millarray._data = ExtendAnyData(millarray._data, nsize)
  return millarray


def ExtendAnyData(data, nsize):
  if isinstance(data, flex.bool):
    data.extend( flex.bool(nsize, False) )
  # insert NAN values as default values for real and integer values
  if isinstance(data, flex.hendrickson_lattman):
    data.extend( flex.hendrickson_lattman(nsize, (nanval, nanval, nanval, nanval)) )
  if isinstance(data, flex.int) or isinstance(data, flex.long) \
        or isinstance(data, flex.size_t):
    data.extend( flex.int(nsize, inanval) )
  if isinstance(data, flex.float) or isinstance(data, flex.double):
    data.extend( flex.double(nsize, nanval) )
  if isinstance(data, flex.complex_double):
    data.extend( flex.complex_double(nsize, nanval) )
  return data


class scene(object):
  """
  Data for visualizing a Miller array graphically, either as a 3D view or
  a 2D zone of reciprocal space.  Currently used in phenix.data_viewer, but
  easily extensible to any other graphics platform (e.g. a PNG embedded in
  a web page).
  """
  def __init__(self, miller_array, settings, merge=None, foms_array=None):
    self.miller_array = miller_array
    self.renderscale = 100.0
    self.foms_workarray = foms_array

    self.settings = settings
    self.merge_equivalents = merge
    from cctbx import crystal
    from cctbx.array_family import flex
    self.multiplicities = None
    self.foms = flex.double(self.miller_array.size(), float('nan'))
    if self.miller_array.is_complex_array():
      # want to display map coefficient as circular colours but weighted with FOMS
      # process the foms miller array and store the foms data for later use when computing colours
      if foms_array:
        assert ( self.miller_array.size() == foms_array.size() )
        self.foms_workarray, dummy = self.process_input_array(foms_array)
        self.foms = self.foms_workarray.data()
    self.work_array, self.multiplicities = self.process_input_array(self.miller_array)
    array = self.work_array
    uc = array.unit_cell()
    self.unit_cell = uc
    self.slice_selection = None
    self.axis_index = None
    if (settings.slice_mode):
      self.axis_index = ["h","k","l"].index(self.settings.slice_axis)
      self.slice_selection = miller.simple_slice(
        indices=array.indices(),
        slice_axis=self.axis_index,
        slice_index=settings.slice_index)
      #if (self.slice_selection.count(True) == 0):
        #raise ValueError("No data selected!")
    index_span = array.index_span()
    self.d_min = array.d_min()
    self.hkl_range = index_span.abs_range()
    self.axes = [ uc.reciprocal_space_vector((self.hkl_range[0],0,0)),
                  uc.reciprocal_space_vector((0,self.hkl_range[1],0)),
                  uc.reciprocal_space_vector((0,0,self.hkl_range[2])) ]
    self.generate_view_data()
    if (self.slice_selection is not None):
      self.indices = self.work_array.indices().select(self.slice_selection).deep_copy()
      self.data = self.data.select(self.slice_selection)
      self.phases = self.phases.select(self.slice_selection)
      self.radians = self.radians.select(self.slice_selection)
      self.ampl = self.ampl.select(self.slice_selection)
      if foms_array:
        self.foms = self.foms.select(self.slice_selection)
    else :
      self.indices = array.indices()
    self.points = uc.reciprocal_space_vector(self.indices) * self.renderscale
    self.missing_flags = flex.bool(self.radii.size(), False)
    self.sys_absent_flags = flex.bool(self.radii.size(), False)
    if (settings.show_missing):
      self.generate_missing_reflections()
    if (settings.show_systematic_absences) and (not settings.show_only_missing):
      self.generate_systematic_absences()
    # XXX hack for process_pick_points
    self.visible_points = flex.bool(self.points.size(), True)
    n_points = self.points.size()
    assert (self.colors.size() == n_points)
    assert (self.indices.size() == n_points)
    assert (self.radii.size() == n_points)
    assert (self.missing_flags.size() == n_points)
    assert (self.sys_absent_flags.size() == n_points)
    assert (self.data.size() == n_points)
    assert (self.phases.size() == n_points)
    assert (self.radians.size() == n_points)
    assert (self.ampl.size() == n_points)
    if self.sigmas:
      assert (self.sigmas.size() == n_points)
    if foms_array:
      assert (self.foms.size() == n_points)
    else:
      self.foms = flex.double(n_points, float('nan'))
    self.dres = uc.d(self.indices )
    self.clear_labels()


  def process_input_array(self, arr):
    array = arr.deep_copy()
    multiplicities = None
    if self.merge_equivalents :
      if self.settings.show_anomalous_pairs:
        merge = array.merge_equivalents()
        multiplicities = merge.redundancies()
        asu, matches = multiplicities.match_bijvoet_mates()
        mult_plus, mult_minus = multiplicities.hemispheres_acentrics()
        anom_mult = flex.int(
          min(p, m) for (p, m) in zip(mult_plus.data(), mult_minus.data()))
        #flex.min_max_mean_double(anom_mult.as_double()).show()
        anomalous_multiplicities = miller.array(
          miller.set(asu.crystal_symmetry(),
                     mult_plus.indices(),
                     anomalous_flag=False), anom_mult)
        anomalous_multiplicities = anomalous_multiplicities.select(
          anomalous_multiplicities.data() > 0)

        array = anomalous_multiplicities
        multiplicities = anomalous_multiplicities

      else:
        merge = array.merge_equivalents()
        array = merge.array()
        multiplicities = merge.redundancies()
    settings = self.settings
    data = array.data()
    self.missing_set = oop.null()
    #if (array.is_xray_intensity_array()):
    #  data.set_selected(data < 0, flex.double(data.size(), 0.))
    if (array.is_unique_set_under_symmetry()) and (settings.map_to_asu):
      array = array.map_to_asu()
      if (multiplicities is not None):
        multiplicities = multiplicities.map_to_asu()
    if (settings.d_min is not None):
      array = array.resolution_filter(d_min=settings.d_min)
      if (multiplicities is not None):
        multiplicities = multiplicities.resolution_filter(
          d_min=settings.d_min)
    self.filtered_array = array.deep_copy()
    if (settings.expand_anomalous):
      array = array.generate_bijvoet_mates()
      original_symmetry = array.crystal_symmetry()

      if (multiplicities is not None):
        multiplicities = multiplicities.generate_bijvoet_mates()
    if (self.settings.show_missing):
      self.missing_set = array.complete_set().lone_set(array)
      if self.settings.show_anomalous_pairs:
        self.missing_set = self.missing_set.select(
          self.missing_set.centric_flags().data(), negate=True)
    if (settings.expand_to_p1):
      original_symmetry = array.crystal_symmetry()
      array = array.expand_to_p1().customized_copy(
        crystal_symmetry=original_symmetry)
      #array = array.niggli_cell().expand_to_p1()
      #self.missing_set = self.missing_set.niggli_cell().expand_to_p1()
      self.missing_set = self.missing_set.expand_to_p1().customized_copy(
        crystal_symmetry=original_symmetry)
      if (multiplicities is not None):
        multiplicities = multiplicities.expand_to_p1().customized_copy(
            crystal_symmetry=original_symmetry)
    data = array.data()
    self.r_free_mode = False
    self.phases = flex.double(data.size(), float('nan'))
    self.radians = flex.double(data.size(), float('nan'))
    self.ampl = flex.double(data.size(), float('nan'))
    self.sigmas = None
    if isinstance(data, flex.bool):
      self.r_free_mode = True
      data_as_float = flex.double(data.size(), 0.0)
      data_as_float.set_selected(data==True, flex.double(data.size(), 1.0))
      data = data_as_float
      self.data = data.deep_copy()
    else :
      if isinstance(data, flex.double):
        self.data = data.deep_copy()
      elif isinstance(data, flex.complex_double):
        self.data = data.deep_copy()
        self.ampl = flex.abs(data)
        self.phases = flex.arg(data) * 180.0/math.pi
        # purge nan values from array to avoid crash in fmod_positive()
        b = flex.bool([bool(math.isnan(e)) for e in self.phases])
        # replace the nan values with an arbitrary float value
        self.phases = self.phases.set_selected(b, 42.4242)
        # Cast negative degrees to equivalent positive degrees
        self.phases = flex.fmod_positive(self.phases, 360.0)
        self.radians = flex.arg(data)
        # replace the nan values with an arbitrary float value
        self.radians = self.radians.set_selected(b, 0.424242)
      elif hasattr(array.data(), "as_double"):
        self.data = array.data().as_double()
      else:
        raise RuntimeError("Unexpected data type: %r" % data)
      if (settings.show_data_over_sigma):
        if (array.sigmas() is None):
          raise Sorry("sigmas not defined.")
        sigmas = array.sigmas()
        non_zero_sel = sigmas != 0
        array = array.select(non_zero_sel)
        array = array.customized_copy(data=array.data()/array.sigmas())
        self.data = array.data()
        if (multiplicities is not None):
          multiplicities = multiplicities.select(non_zero_sel)
      if array.sigmas() is not None:
        self.sigmas = array.sigmas()
      else:
        self.sigmas = None
    work_array = array
    work_array.set_info(arr.info() )
    multiplicities = multiplicities
    return work_array, multiplicities


  def generate_view_data(self):
    from scitbx.array_family import flex
    from scitbx import graphics_utils
    settings = self.settings
    data_for_colors = data_for_radii = None
    data = self.data #self.work_array.data()
    sigmas = self.sigmas
    if (isinstance(data, flex.double) and data.all_eq(0)):
      data = flex.double(data.size(), 1)
    if ((self.multiplicities is not None) and
        (settings.scale_colors_multiplicity)):
      data_for_colors = self.multiplicities.data().as_double()
      assert data_for_colors.size() == data.size()
    elif (settings.sqrt_scale_colors) and (isinstance(data, flex.double)):
      data_for_colors = flex.sqrt(flex.abs(data))
    elif isinstance(data, flex.complex_double):
      data_for_colors = self.radians
      foms_for_colours = self.foms
    elif (settings.sigma_color) and sigmas is not None:
      data_for_colors = sigmas.as_double()
    else :
      data_for_colors = flex.abs(data.deep_copy())

    uc = self.work_array.unit_cell()
    min_dist = min(uc.reciprocal_space_vector((1,1,1)))
    min_radius = 0.20 * min_dist
    max_radius = 40 * min_dist
    if ((self.multiplicities is not None) and
        (settings.scale_radii_multiplicity)):
      data_for_radii = self.multiplicities.data().as_double()

      if (settings.sigma_radius) and sigmas is not None:
        data_for_radii = sigmas * self.multiplicities.as_double()
      assert data_for_radii.size() == data.size()
    elif (settings.sigma_radius) and sigmas is not None:
      data_for_radii = sigmas.as_double()
    else :
      data_for_radii = nth_power_scale(flex.abs(data.deep_copy()),
                                       settings.nth_power_scale_radii)
    if (settings.slice_mode):
      data = data.select(self.slice_selection)
      if (not settings.keep_constant_scale):
        data_for_radii = data_for_radii.select(self.slice_selection)
        data_for_colors = data_for_colors.select(self.slice_selection)
        foms_for_colours = foms_for_colours.select(self.slice_selection)
    if isinstance(data, flex.complex_double):
      if len([e for e in foms_for_colours if math.isnan(e)]) > 0:
        colors = graphics_utils.colour_by_phi_FOM(data_for_colors, None)
      else:
        colors = graphics_utils.colour_by_phi_FOM(data_for_colors, foms_for_colours)
    elif (settings.color_scheme in ["rainbow", "heatmap", "redblue"]):
      colors = graphics_utils.color_by_property(
        properties=data_for_colors,
        selection=flex.bool(data_for_colors.size(), True),
        color_all=False,
        gradient_type=settings.color_scheme)
    elif (settings.color_scheme == "grayscale"):
      colors = graphics_utils.grayscale_by_property(
        properties=data_for_colors,
        selection=flex.bool(data_for_colors.size(), True),
        shade_all=False,
        invert=settings.black_background)
    else :
      if (settings.black_background):
        base_color = (1.0,1.0,1.0)
      else :
        base_color = (0.0,0.0,0.0)
      colors = flex.vec3_double(data_for_colors.size(), base_color)
    if (settings.slice_mode) and (settings.keep_constant_scale):
      colors = colors.select(self.slice_selection)
      data_for_radii = data_for_radii.select(self.slice_selection)

    #if (settings.sqrt_scale_radii) and (not settings.scale_radii_multiplicity):
    #  data_for_radii = flex.sqrt(flex.abs(data_for_radii))
    if len(data_for_radii):
      max_value = flex.max(data_for_radii)
      scale = max_radius / max_value
      radii = data_for_radii * (scale * self.settings.scale)
      too_small = radii < min_radius
      if (too_small.count(True) > 0):
        radii.set_selected(too_small, flex.double(radii.size(), min_radius))
      assert radii.size() == colors.size()
    else:
      radii = flex.double()
      max_radius = 0
    self.radii = radii
    self.max_radius = max_radius
    self.min_radius = min_radius
    self.colors = colors
    if isinstance(data, flex.complex_double):
      self.foms = foms_for_colours


  def ExtendData(self, nextent):
    self.data = ExtendAnyData(self.data, nextent )
    self.phases = ExtendAnyData(self.phases, nextent )
    self.ampl = ExtendAnyData(self.ampl, nextent )
    self.foms = ExtendAnyData(self.foms, nextent )
    self.radians = ExtendAnyData(self.radians, nextent )
    if self.sigmas is not None:
      self.sigmas = ExtendAnyData(self.sigmas, nextent)


  def generate_missing_reflections(self):
    from cctbx import miller
    from cctbx.array_family import flex
    settings = self.settings
    array = self.work_array
    uc = array.unit_cell()
    if (settings.show_only_missing):
      self.colors = flex.vec3_double()
      self.points = flex.vec3_double()
      self.radii = flex.double()
      self.missing_flags = flex.bool()
      self.indices = flex.miller_index()
      self.data = flex.double()
      self.phases = flex.double()
      self.ampl = flex.double()
      self.foms = flex.double()
      self.radians = flex.double()
      if self.sigmas is not None:
        self.sigmas = flex.double()
      self.sys_absent_flags = flex.bool()
    if (settings.slice_mode):
      slice_selection = miller.simple_slice(
        indices=self.missing_set.indices(),
        slice_axis=self.axis_index,
        slice_index=settings.slice_index)
      missing = self.missing_set.select(slice_selection).indices()
    else :
      missing = self.missing_set.indices()
    n_missing = missing.size()
    if (n_missing > 0):
      points_missing = uc.reciprocal_space_vector(missing) * 100.
      self.points.extend(points_missing)
      if (settings.color_scheme == "heatmap"):
        self.colors.extend(flex.vec3_double(n_missing, (0.,1.,0.)))
      elif (not settings.color_scheme in ["rainbow","redblue"]):
        self.colors.extend(flex.vec3_double(n_missing, (1.,0,0)))
      else :
        self.colors.extend(flex.vec3_double(n_missing, (1.,1.,1.)))
      self.radii.extend(flex.double(n_missing, self.max_radius/2.0 ))
      self.missing_flags.extend(flex.bool(n_missing, True))
      self.indices.extend(missing)
<<<<<<< HEAD
      self.data = ExtendData(self.data, n_missing )
      self.phases = ExtendData(self.phases, n_missing )
      self.ampl = ExtendData(self.ampl, n_missing )
      self.foms = ExtendData(self.foms, n_missing )
      self.radians = ExtendData(self.radians, n_missing )
      if self.sigmas is not None:
        self.sigmas = ExtendData(self.sigmas, n_missing)
=======
      self.ExtendData(n_missing)
>>>>>>> 3ac19b5b
      self.sys_absent_flags.extend(flex.bool(n_missing, False))


  def generate_systematic_absences(self):
    from cctbx import miller
    from cctbx import crystal
    from cctbx.array_family import flex
    settings = self.settings
    array = self.filtered_array # XXX use original array here!
    absence_array = generate_systematic_absences(
      array=self.filtered_array,
      expand_to_p1=settings.expand_to_p1,
      generate_bijvoet_mates=settings.expand_anomalous)
    if (settings.slice_mode):
      slice_selection = miller.simple_slice(
        indices=absence_array.indices(),
        slice_axis=self.axis_index,
        slice_index=settings.slice_index)
      absence_array = absence_array.select(slice_selection)
    absence_flags = absence_array.data()
    if (absence_flags.count(True) == 0):
      print "No systematic absences found!"
    else :
      new_indices = flex.miller_index()
      for i_seq in absence_flags.iselection():
        hkl = absence_array.indices()[i_seq]
        #if (hkl in self.indices):
        #  j_seq = self.indices.index(hkl)
        #  self.colors[j_seq] = (1.0, 0.5, 1.0)
        #  self.radii[j_seq] = self.max_radius
        #  self.missing_flags[j_seq] = False
        #  self.sys_absent_flags[j_seq] = True
        #else :
        new_indices.append(hkl)
      if (new_indices.size() > 0):
        uc = self.work_array.unit_cell()
        points = uc.reciprocal_space_vector(new_indices) * 100
        self.points.extend(points)
        n_sys_absent = new_indices.size()
        self.radii.extend(flex.double(new_indices.size(), self.max_radius))
        self.indices.extend(new_indices)
        self.missing_flags.extend(flex.bool(new_indices.size(), False))
        self.sys_absent_flags.extend(flex.bool(new_indices.size(), True))
        self.ExtendData(n_sys_absent)
        if (settings.color_scheme == "redblue"):
          self.colors.extend(flex.vec3_double(new_indices.size(), (1.,1.0,0.)))
        else :
          self.colors.extend(flex.vec3_double(new_indices.size(), (1.,0.5,1.)))


  def clear_labels(self):
    self.label_points = set([])


  def get_resolution_at_point(self, k):
    hkl = self.indices[k]
    return self.unit_cell.d(hkl)


  def get_reflection_info(self, k):
    hkl = self.indices[k]
    d_min = self.unit_cell.d(hkl)
    if (self.missing_flags[k]) or (self.sys_absent_flags[k]):
      value = None
    else :
      value = self.data[k]
    return (hkl, d_min, value)


class render_2d(object):
  def __init__(self, scene, settings):
    self.scene = scene
    self.settings = settings
    self.setup_colors()


  def GetSize(self):
    raise NotImplementedError()


  def get_center_and_radius(self):
    w, h = self.GetSize()
    r = (min(w,h) // 2) - 20
    center_x = max(w // 2, r + 20)
    center_y = max(h // 2, r + 20)
    return center_x, center_y, r


  def setup_colors(self):
    if (self.settings.black_background):
      self._background = (0.,0.,0.)
      self._foreground = (1.,1.,1.)
      if (self.settings.color_scheme == "heatmap"):
        self._missing = (0.,1.,0.)
      elif (not self.settings.color_scheme in ["rainbow", "redblue"]):
        self._missing = (1.,0.,0.)
      else :
        self._missing = (1.,1.,1.)
    else :
      self._background = (1.,1.,1.)
      self._foreground = (0.,0.,0.)
      if (self.settings.color_scheme == "heatmap"):
        self._missing = (0.,1.,0.)
      elif (not self.settings.color_scheme in ["rainbow", "redblue"]):
        self._missing = (1.,0.,0.)
      else :
        self._missing = (0.,0.,0.)


  def get_scale_factor(self):
    return 100.


  def render(self, canvas):
    self._points_2d = []
    self._radii_2d = []
    assert (self.settings.slice_mode)
    if (self.settings.slice_axis == "h"):
      i_x, i_y = 1, 2
      axes = ("k", "l")
    elif (self.settings.slice_axis == "k"):
      i_x, i_y = 0, 2
      axes = ("h", "l")
    else :
      i_x, i_y = 0, 1
      axes = ("h", "k")
    center_x, center_y, r = self.get_center_and_radius()
    x_max = self.scene.axes[i_x][i_x] * 100.
    y_max = self.scene.axes[i_y][i_y] * 100.
    if (self.settings.show_axes):
      # FIXME dimensions not right?
      x_end = self.scene.axes[i_x][i_x], self.scene.axes[i_x][i_y]
      y_end = self.scene.axes[i_y][i_x], self.scene.axes[i_y][i_y]
      x_len = sqrt(x_end[0]**2 + x_end[1]**2)
      y_len = sqrt(y_end[0]**2 + y_end[1]**2)
      x_scale = (r+10) / x_len
      y_scale = (r+10) / y_len
      x_end = (x_end[0] * x_scale, x_end[1] * x_scale)
      y_end = (y_end[0] * y_scale, y_end[1] * y_scale)
      self.draw_line(canvas, center_x, center_y, center_x+x_end[0],
        center_y-x_end[1])
      self.draw_line(canvas, center_x, center_y, center_x+y_end[0],
        center_y-y_end[1])
      self.draw_text(canvas, axes[0], center_x + x_end[0] - 6,
        center_y - x_end[1] - 20)
      self.draw_text(canvas, axes[1], center_x + y_end[0] + 6,
        center_y - y_end[1])
    max_radius = self.scene.max_radius * r / max(x_max, y_max)
    max_radius *= self.settings.scale
    r_scale = ( 1/ self.scene.d_min) * self.get_scale_factor() # FIXME
    for k, hkl in enumerate(self.scene.points):
      x_, y_ = hkl[i_x], hkl[i_y]
      x = center_x + r * x_ / r_scale
      y = center_y - r * y_ / r_scale
      r_point = self.scene.radii[k] * r / max(x_max, y_max)
      if (self.settings.uniform_size):
        r_point = max_radius
      else :
        r_point = max(0.5, r_point)
      r_point *= self.settings.scale
      self._points_2d.append((x,y))
      self._radii_2d.append(r_point)
      if (self.scene.missing_flags[k]):
        self.draw_open_circle(canvas, x, y, r_point)
      elif (self.scene.sys_absent_flags[k]):
        self.draw_open_circle(canvas, x, y, r_point, self.scene.colors[k])
      else :
        self.draw_filled_circle(canvas, x, y, r_point, self.scene.colors[k])


  def draw_line(self, canvas, x1, y1, x2, y2):
    raise NotImplementedError()


  def draw_text(self, canvas, text, x, y):
    raise NotImplementedError()


  def draw_open_circle(self, canvas, x, y, radius, color=None):
    raise NotImplementedError()


  def draw_filled_circle(self, canvas, x, y, radius, color):
    raise NotImplementedError()


philstr = """
  data = None
    .type = path
    .optional = False
  labels = None
    .type = str
  symmetry_file = None
    .type = str
  black_background = True
    .type = bool
  show_axes = True
    .type = bool
  show_data_over_sigma = False
    .type = bool
  nth_power_scale_radii = 1.0
    .type = int
  sqrt_scale_colors = False
    .type = bool
  phase_color = False
    .type = bool
  sigma_color = False
    .type = bool
  sigma_radius = False
    .type = bool
  expand_to_p1 = False
    .type = bool
  expand_anomalous = False
    .type = bool
  spheres = True
    .type = bool
  show_missing = False
    .type = bool
  show_only_missing = False
    .type = bool
  show_systematic_absences = False
    .type = bool
  sphere_detail = 20
    .type = int
  pad_radii = False
    .type = bool
  slice_mode = False
    .type = bool
  keep_constant_scale = True
    .type = bool
  slice_axis = *h k l
    .type = choice
  slice_index = 0
    .type = int
  color_scheme = *rainbow heatmap redblue grayscale mono
    .type = choice
  show_labels = True
    .type = bool
  uniform_size = False
    .type = bool
  d_min = None
    .type = float
  scale = 1
    .type = int
  map_to_asu = False
    .type = bool
  scale_radii_multiplicity = False
    .type = bool
  scale_colors_multiplicity = False
    .type = bool
  show_anomalous_pairs = False
    .type = bool
"""

master_phil = libtbx.phil.parse( philstr )
params = master_phil.fetch().extract()

def reset_settings():
  """
  Reset all display settings to their default values as specified in the phil definition string
  """
  global master_phil
  global philstr
  global params
  params = master_phil.fetch(source = libtbx.phil.parse( philstr) ).extract()


def settings():
  """
  Get a global phil parameters object containing the display settings
  """
  global params
  return params<|MERGE_RESOLUTION|>--- conflicted
+++ resolved
@@ -415,17 +415,7 @@
       self.radii.extend(flex.double(n_missing, self.max_radius/2.0 ))
       self.missing_flags.extend(flex.bool(n_missing, True))
       self.indices.extend(missing)
-<<<<<<< HEAD
-      self.data = ExtendData(self.data, n_missing )
-      self.phases = ExtendData(self.phases, n_missing )
-      self.ampl = ExtendData(self.ampl, n_missing )
-      self.foms = ExtendData(self.foms, n_missing )
-      self.radians = ExtendData(self.radians, n_missing )
-      if self.sigmas is not None:
-        self.sigmas = ExtendData(self.sigmas, n_missing)
-=======
       self.ExtendData(n_missing)
->>>>>>> 3ac19b5b
       self.sys_absent_flags.extend(flex.bool(n_missing, False))
 
 

from __future__ import division
from __future__ import print_function
from __future__ import absolute_import
# LIBTBX_SET_DISPATCHER_NAME smtbx.refine

import os
from scitbx import lstbx
import scitbx.lstbx.normal_eqns_solving
from smtbx import refinement
from timeit import default_timer as current_time


allowed_input_file_extensions = ('.ins', '.res', '.cif')

class command_line_error(RuntimeError): pass

class number_of_arguments_error(command_line_error): pass

def run(filenames, options):
  #interpret file names
  if not 1 <= len(filenames) <= 3:
    raise number_of_arguments_error()
  input_filename = filenames[0]
  output_filename = None
  reflections_filename = None
  if len(filenames) == 3:
    reflections_filename, output_filename = filenames[1:]
  elif len(filenames) == 2:
    _, ext = os.path.splitext(filenames[1])
    if ext in allowed_input_file_extensions:
      output_filename = filenames[1]
    else:
      reflections_filename = filenames[1]

  # adjust file names
  in_root, in_ext = os.path.splitext(input_filename)
  if not in_ext: in_ext = '.ins'
  if reflections_filename is None:
    reflections_filename = in_root + '.hkl'
  if output_filename is None:
    if in_ext == '.ins':
      out_root, out_ext = in_root, '.res'
    else:
      out_root, out_ext = in_root + '-out', in_ext
    output_filename = out_root + out_ext
  else:
    out_root, out_ext = os.path.splitext(output_filename)

  # check extensions are supported
  for ext in (in_ext, out_ext):
    if ext not in allowed_input_file_extensions:
      raise command_line_error("unsupported extension: %s" % ext)

  # Investigate whether input and ouput files do exist, are the same, etc
  for filename in (input_filename, reflections_filename):
    if not os.path.isfile(filename):
      raise command_line_error("No such file %s" % filename)
  if os.path.isfile(output_filename):
    if not options.overwrite:
      raise command_line_error(
        "refuse to overwrite file %s (use option 'overwrite' to force it)"
        % output_filename)

  # Load input model and reflections
  if in_ext == '.cif':
    xm = refinement.model.from_cif(model=input_filename,
                                   reflections=reflections_filename)
  else:
    xm = refinement.model.from_shelx(ins_or_res=input_filename,
                                     hkl=reflections_filename,
                                     strictly_shelxl=False)

  sgi = xm.xray_structure.space_group_info()
  sg = sgi.group()
  print("Space group: %s" % sgi.type().hall_symbol())
  print("\t* %scentric" % ('non-','')[sg.is_centric()])
  print("\t* %schiral" % ('a','')[sg.is_chiral()])
  print("%i reflections" % len(xm.fo_sq.indices))

  # At last...
  for sc in xm.xray_structure.scatterers():
    sc.flags.set_grad_site(True)
    if sc.flags.use_u_iso(): sc.flags.set_grad_u_iso(True)
    if sc.flags.use_u_aniso(): sc.flags.set_grad_u_aniso(True)
  ls = xm.least_squares()
  print("%i atoms" % len(ls.reparametrisation.structure.scatterers()))
  print("%i refined parameters" % ls.reparametrisation.n_independents)
  steps = lstbx.normal_eqns_solving.naive_iterations(
    non_linear_ls=ls,
    n_max_iterations=options.max_cycles,
    gradient_threshold=options.stop_if_max_derivative_below,
    step_threshold=options.stop_if_shift_norm_below)
<<<<<<< HEAD
  print("Normal equations building time: %.3f s" % \
        steps.non_linear_ls.normal_equations_building_time)
  print("Normal equations solving time: %.3f s" % \
        steps.non_linear_ls.normal_equations_solving_time)
=======
  print "Normal equations building time: %.3f s" % \
        steps.non_linear_ls.normal_equations_building_time
  print "Normal equations solving time: %.3f s" % \
        steps.non_linear_ls.normal_equations_solving_time
  t0 = current_time()
  cov = ls.covariance_matrix_and_annotations()
  print "Covariance matrix building: %.3f" % (current_time() - t0)
>>>>>>> 6c86dd7d

  # Write result to disk
  if out_ext != '.cif':
    raise NotImplementedError("Write refined structure to %s file" % out_ext)
  with open(output_filename, 'w') as out:
    xm.xray_structure.as_cif_simple(out)

here_usage="""\
refine [options] INPUT
refine [options] INPUT REFLECTIONS
refine [options] INPUT OUTPUT
refine [options] INPUT REFLECTIONS OUTPUT
"""

here_description = """\
Supported formats for the INPUT and OUTPUT files are CIF and ShelX
whereas REFLECTIONS file format may be any of those supported
by iotbx.reflection_file_reader.

A certain amount of guessing is done by the program:
- if INPUT lacks any extension, a .ins extension is appended;
- if OUTPUT is not specified,
  o if INPUT is a .ins file, then OUTPUT is a .res file with the same root;
  o otherwise OUTPUT has the same extension as INPUT but with "-out"
    appended to INPUT root.
- if REFLECTIONS is not specified, it is INPUT root with a .hkl extension
"""

if __name__ == '__main__':
  from timeit import default_timer as current_time
  t0 = current_time()
  import sys, optparse
  parser = optparse.OptionParser(
    usage=here_usage,
    description=here_description)
  parser.add_option(
    '--overwrite',
    action='store_true',
    help='allows OUTPUT to be overwritten')
  parser.add_option(
    '--stop-if-max-derivative-below',
    type='float',
    default=1e-7,
    help='Stop refinement as soon as the largest absolute value of objective '
         'derivatives is below the given threshold.')
  parser.add_option(
    '--stop-if-shift-norm-below',
    type='float',
    default=1e-7,
    help='Stop refinement as soon as the Euclidean norm of the vector '
         'of parameter shifts is below the given threshold.')
  parser.add_option(
    '--max-cycles',
    type='int',
    default=8,
    help='Stop refinement as soon as the given number of cycles have been '
         'performed')
  parser.add_option(
    '--profile',
    action='store_true',
    help='Run with a profiler to find hotspots (for the author-eyes mostly!)')
  options, args = parser.parse_args()
  try:
    if not options.profile:
      run(args, options)
    else:
      import cProfile, pstats
      prof = cProfile.Profile()
      prof.runcall(run, args, options)
      stats = pstats.Stats(prof)
      stats.strip_dirs().sort_stats('time').print_stats(6)
  except number_of_arguments_error:
    parser.print_usage()
    sys.exit(1)
  except command_line_error as err:
    print("\nERROR: %s\n" % err, file=sys.stderr)
    parser.print_help()
    sys.exit(1)
  t1 = current_time()
  print("Total time: %.3f s" % (t1 - t0))<|MERGE_RESOLUTION|>--- conflicted
+++ resolved
@@ -90,20 +90,13 @@
     n_max_iterations=options.max_cycles,
     gradient_threshold=options.stop_if_max_derivative_below,
     step_threshold=options.stop_if_shift_norm_below)
-<<<<<<< HEAD
   print("Normal equations building time: %.3f s" % \
         steps.non_linear_ls.normal_equations_building_time)
   print("Normal equations solving time: %.3f s" % \
         steps.non_linear_ls.normal_equations_solving_time)
-=======
-  print "Normal equations building time: %.3f s" % \
-        steps.non_linear_ls.normal_equations_building_time
-  print "Normal equations solving time: %.3f s" % \
-        steps.non_linear_ls.normal_equations_solving_time
   t0 = current_time()
   cov = ls.covariance_matrix_and_annotations()
-  print "Covariance matrix building: %.3f" % (current_time() - t0)
->>>>>>> 6c86dd7d
+  print("Covariance matrix building: %.3f" % (current_time() - t0))
 
   # Write result to disk
   if out_ext != '.cif':

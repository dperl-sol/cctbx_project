"""
organizer for setting the nanoBragg crystal properties
"""
from __future__ import absolute_import, division, print_function
from collections import Iterable
from simtbx.nanoBragg import shapetype
from scitbx.matrix import sqr
from cctbx import sgtbx


class NBcrystal(object):

<<<<<<< HEAD
    def __init__(self, init_defaults=True):
        self.xtal_shape = None  # nanoBragg shapetypes, can be e.g. tophat, gauss, square, round
        self.Ncells_abc = None  # 3-tuple of  floats specifying mosaic domains size along a,b,c crystal axes
        self.isotropic_ncells = None  # whether Na=Nb=Nc is a restraint
        self.Ncells_def = None  # 3-tuple of the offiagonal mosaic domain size terms, e.g. NaNb, NaNc, NcNb
        self.thick_mm = None  # crystal thickness used to determine an approximate scale for the crystal (not used much in diffBragg)
        self.symbol = None  # space group symbol e.g. P6522
        self.miller_array = None  # cctbx miller array for setting structure factor amplitudes
        self.mos_spread_deg = None  # mosaic spread
        self.anisotropic_mos_spread_deg = None  # whether mosaic spread is defined using 1 or 3 parameters
        self.n_mos_domains = None  # how many mosaic domains are used to sample the mosaic rotational spread (spherical or ellipsoidal caps)
        self.umat_maker = None  # instance of nanoBragg.anisotropic_mosaicity.AnisoUmats
        self.dxtbx_crystal = None  # dxtbx crystal model for the crystal
        if init_defaults:
            self.init_defaults()

    def init_defaults(self):
        self.xtal_shape = "gauss"
        self.Ncells_abc = (10, 10, 10)
        self.isotropic_ncells = True
        self.Ncells_def = None
        self.thick_mm = 0.1
        self.symbol = "P43212"
        ucell = (79.1, 79.1, 38.4, 90, 90, 90)
        self.dxtbx_crystal = NBcrystal.dxtbx_crystal_from_ucell_and_symbol(
            ucell_tuple_Adeg=ucell, symbol=self.symbol)
        self.miller_array = NBcrystal.dummie_Fhkl(ucell, self.symbol)
        self.mos_spread_deg = 0
        self.anisotropic_mos_spread_deg = None
        self.n_mos_domains = 1
        self.umat_maker = None

    @property
    def has_anisotropic_mosaicity(self):
        return self.anisotropic_mos_spread_deg is not None

    @property
    def space_group_info(self):
        if self.symbol is not None:
            info = sgtbx.space_group_info(symbol=self.symbol)
            return info
        else:
            raise AttributeError("Set the space group symbol before calling for space_group_info!")

    @property
    def miller_array_high_symmetry(self):
        if self.symbol is not None and self.miller_array is not None:
            return self.miller_array.customized_copy(space_group_info=self.space_group_info)
        else:
            raise AttributeError("Set the symbol and miller_array properties first!")

    @property
    def symbol(self):
        return self._symbol

    @symbol.setter
    def symbol(self, val):
        self._symbol = val

    @property
    def Omatrix(self):
        """
        Change of basis operator
        """
        if self.dxtbx_crystal is None:
            raise AttributeError("Specify the dxtbx crystal object first!")
        sgi = self.dxtbx_crystal.get_space_group().info()
        to_p1 = sgi.change_of_basis_op_to_primitive_setting()
        return sqr(to_p1.c_inv().r().transpose().as_double())

    @property
    def dxtbx_crystal(self):
        return self._dxtbx_crystal

    @dxtbx_crystal.setter
    def dxtbx_crystal(self, val):
        self._dxtbx_crystal = val

    @property
    def miller_array(self):
        return self._miller_array

    @miller_array.setter
    def miller_array(self, val):
        if val is not None:
            if isinstance(val.data()[0], complex):
                self.miller_is_complex = True
            else:
                self.miller_is_complex = False
                if str(val.observation_type) == "xray.intensity":
                    val = val.as_amplitude_array()
            cb_op = val.space_group_info().change_of_basis_op_to_primitive_setting()
            val = val.expand_to_p1()
            val = val.generate_bijvoet_mates()
            dtrm = sqr(cb_op.c().r().as_double()).determinant()
            if not dtrm == 1:
                val = val.change_basis(cb_op)
        self._miller_array = val

    @property
    def Ncells_abc(self):
        return self._Ncells_abc

    @Ncells_abc.setter
    def Ncells_abc(self, val):
        self._Ncells_abc = val

    @property
    def Ncells_def(self):
        return self._Ncells_def

    @Ncells_def.setter
    def Ncells_def(self, val):
        self._Ncells_def = val

    @property
    def anisotropic_mos_spread_deg(self):
        return self._anisotropic_mos_spread_deg

    @anisotropic_mos_spread_deg.setter
    def anisotropic_mos_spread_deg(self, val):
        if val is not None:
            if not isinstance(val, Iterable):
                raise TypeError("anisotropic_mos_spread_deg needs top be a 3-tuple or 6-tuple")
            elif len(val) not in [3, 6]:
                raise ValueError("Anisotropic mosaicity should be either a 3-tuple or a 6-tuple")
        self._anisotropic_mos_spread_deg = val

    @property
    def mos_spread_deg(self):
        return self._mos_spread_deg

    @mos_spread_deg.setter
    def mos_spread_deg(self, val):
        self._mos_spread_deg = val

    @property
    def n_mos_domains(self):
        return self._n_mos_domains

    @n_mos_domains.setter
    def n_mos_domains(self, val):
        self._n_mos_domains = val

    @property
    def xtal_shape(self):
      if self._xtal_shape == "gauss":
        return shapetype.Gauss
      elif self._xtal_shape == "gauss_argchk":
        return shapetype.Gauss_argchk
      elif self._xtal_shape == "round":
        return shapetype.Round
      elif self._xtal_shape == "square":
        return shapetype.Square
      else:
        return shapetype.Tophat  # default after init

    @xtal_shape.setter
    def xtal_shape(self, val):
        self._xtal_shape = val

    @property
    def thick_mm(self):
        return self._thick_mm

    @thick_mm.setter
    def thick_mm(self, val):
        self._thick_mm = val

    @staticmethod
    def dxtbx_crystal_from_ucell_and_symbol(ucell_tuple_Adeg, symbol):
        """
        :param ucell_tuple_Adeg:  unit cell tuple a,b,c al, be, ga in Angstom and degrees
        :param symbol: lookup symbol for space group, e.g. 'P1'
        :return:a default crystal in conventional orientation, a along x-axis
        """
        from cctbx import crystal
        from dxtbx.model.crystal import CrystalFactory
        symm = crystal.symmetry("%f,%f,%f,%f,%f,%f" % ucell_tuple_Adeg, symbol)

        ucell = symm.unit_cell()
        O = ucell.orthogonalization_matrix()
        real_space_a = O[0], O[3], O[6]
        real_space_b = O[1], O[4], O[7]
        real_space_c = O[2], O[5], O[8]

        hall_symbol = symm.space_group_info().type().hall_symbol()

        return CrystalFactory.from_dict(
            {'__id__': 'crystal',
                       'real_space_a': real_space_a,
                       'real_space_b': real_space_b,
                       'real_space_c': real_space_c,
                       'space_group_hall_symbol': hall_symbol})

    @staticmethod
    def dummie_Fhkl(ucell, symbol):
        from simtbx.diffBragg.utils import fcalc_from_pdb
        Fhkl = fcalc_from_pdb(resolution=2, algorithm="fft", wavelength=1, symbol=symbol, ucell=ucell)
        return Fhkl
=======
  def __init__(self, use_default_crystal=True):
   if use_default_crystal:
    ucell = (79.1, 79.1, 38.4, 90, 90, 90)
    self.xtal_shape = "gauss"  # shapetype.Gauss
    self.Ncells_abc = (10, 10, 10)
    self.mos_spread_deg = 0
    self.n_mos_domains = 1
    self.thick_mm = 0.1
    self.symbol = 'P43212'
    self.miller_array = NBcrystal.dummie_Fhkl(ucell, self.symbol)
    self.dxtbx_crystal = NBcrystal.dxtbx_crystal_from_ucell_and_symbol(ucell_tuple_Adeg=ucell,
                                                                       symbol=(self.symbol))
   else:
    self._miller_array = None

  @property
  def space_group_info(self):
    info = sgtbx.space_group_info(symbol=(self.symbol))
    return info

  @property
  def miller_array_high_symmetry(self):
    return self.miller_array.customized_copy(space_group_info=(self.space_group_info))

  @property
  def symbol(self):
    return self._symbol

  @symbol.setter
  def symbol(self, val):
    self._symbol = val

  @property
  def Omatrix(self):
    """
    Change of basis operator
    """
    sgi = self.dxtbx_crystal.get_space_group().info()
    to_p1 = sgi.change_of_basis_op_to_primitive_setting()
    return sqr(to_p1.c_inv().r().transpose().as_double())

  @property
  def dxtbx_crystal(self):
    return self._dxtbx_crystal

  @dxtbx_crystal.setter
  def dxtbx_crystal(self, val):
    self._dxtbx_crystal = val

  @property
  def miller_array(self):
    return self._miller_array

  @miller_array.setter
  def miller_array(self, val):
    if isinstance(val.data()[0], complex):
      self.miller_is_complex = True
    else:
      self.miller_is_complex = False
    if str(val.observation_type) == 'xray.intensity':
      val = val.as_amplitude_array()
    val = val.expand_to_p1()
    val = val.generate_bijvoet_mates()
    self._miller_array = val

  @property
  def Ncells_abc(self):
    return self._Ncells_abc

  @Ncells_abc.setter
  def Ncells_abc(self, val):
    self._Ncells_abc = val

  @property
  def mos_spread_deg(self):
    return self._mos_spread_deg

  @mos_spread_deg.setter
  def mos_spread_deg(self, val):
    self._mos_spread_deg = val

  @property
  def n_mos_domains(self):
    return self._n_mos_domains

  @n_mos_domains.setter
  def n_mos_domains(self, val):
    self._n_mos_domains = val

  @property
  def xtal_shape(self):
    if self._xtal_shape == "gauss":
      return shapetype.Gauss
    elif self._xtal_shape == "gauss_argchk":
      return shapetype.Gauss_argchk
    elif self._xtal_shape == "round":
      return shapetype.Round
    elif self._xtal_shape == "square":
      return shapetype.Square
    else:
      return shapetype.Tophat

  @xtal_shape.setter
  def xtal_shape(self, val):
    self._xtal_shape = val

  @property
  def thick_mm(self):
    return self._thick_mm

  @thick_mm.setter
  def thick_mm(self, val):
    self._thick_mm = val

  @staticmethod
  def dxtbx_crystal_from_ucell_and_symbol(ucell_tuple_Adeg, symbol):
    """
    :param ucell_tuple_Adeg:  unit cell tuple a,b,c al, be, ga in Angstom and degrees
    :param symbol: lookup symbol for space group, e.g. 'P1'
    :return:a default crystal in conventional orientation, a along x-axis
    """
    from cctbx import crystal
    from dxtbx.model.crystal import CrystalFactory
    symm = crystal.symmetry('%f,%f,%f,%f,%f,%f' % ucell_tuple_Adeg, symbol)
    ucell = symm.unit_cell()
    O = ucell.orthogonalization_matrix()
    real_space_a = (O[0], O[3], O[6])
    real_space_b = (O[1], O[4], O[7])
    real_space_c = (O[2], O[5], O[8])
    hall_symbol = symm.space_group_info().type().hall_symbol()
    return CrystalFactory.from_dict({'__id__':'crystal',
                                     'real_space_a':real_space_a,
                                     'real_space_b':real_space_b,
                                     'real_space_c':real_space_c,
                                     'space_group_hall_symbol':hall_symbol})

  @staticmethod
  def dummie_Fhkl(ucell, symbol):
    from simtbx.nanoBragg.utils import fcalc_from_pdb
    Fhkl = fcalc_from_pdb(resolution=2, algorithm='fft', wavelength=1, symbol=symbol, ucell=ucell)
    return Fhkl
>>>>>>> ee1208ee
<|MERGE_RESOLUTION|>--- conflicted
+++ resolved
@@ -10,7 +10,6 @@
 
 class NBcrystal(object):
 
-<<<<<<< HEAD
     def __init__(self, init_defaults=True):
         self.xtal_shape = None  # nanoBragg shapetypes, can be e.g. tophat, gauss, square, round
         self.Ncells_abc = None  # 3-tuple of  floats specifying mosaic domains size along a,b,c crystal axes
@@ -208,149 +207,6 @@
 
     @staticmethod
     def dummie_Fhkl(ucell, symbol):
-        from simtbx.diffBragg.utils import fcalc_from_pdb
+        from simtbx.nanoBragg.utils import fcalc_from_pdb
         Fhkl = fcalc_from_pdb(resolution=2, algorithm="fft", wavelength=1, symbol=symbol, ucell=ucell)
-        return Fhkl
-=======
-  def __init__(self, use_default_crystal=True):
-   if use_default_crystal:
-    ucell = (79.1, 79.1, 38.4, 90, 90, 90)
-    self.xtal_shape = "gauss"  # shapetype.Gauss
-    self.Ncells_abc = (10, 10, 10)
-    self.mos_spread_deg = 0
-    self.n_mos_domains = 1
-    self.thick_mm = 0.1
-    self.symbol = 'P43212'
-    self.miller_array = NBcrystal.dummie_Fhkl(ucell, self.symbol)
-    self.dxtbx_crystal = NBcrystal.dxtbx_crystal_from_ucell_and_symbol(ucell_tuple_Adeg=ucell,
-                                                                       symbol=(self.symbol))
-   else:
-    self._miller_array = None
-
-  @property
-  def space_group_info(self):
-    info = sgtbx.space_group_info(symbol=(self.symbol))
-    return info
-
-  @property
-  def miller_array_high_symmetry(self):
-    return self.miller_array.customized_copy(space_group_info=(self.space_group_info))
-
-  @property
-  def symbol(self):
-    return self._symbol
-
-  @symbol.setter
-  def symbol(self, val):
-    self._symbol = val
-
-  @property
-  def Omatrix(self):
-    """
-    Change of basis operator
-    """
-    sgi = self.dxtbx_crystal.get_space_group().info()
-    to_p1 = sgi.change_of_basis_op_to_primitive_setting()
-    return sqr(to_p1.c_inv().r().transpose().as_double())
-
-  @property
-  def dxtbx_crystal(self):
-    return self._dxtbx_crystal
-
-  @dxtbx_crystal.setter
-  def dxtbx_crystal(self, val):
-    self._dxtbx_crystal = val
-
-  @property
-  def miller_array(self):
-    return self._miller_array
-
-  @miller_array.setter
-  def miller_array(self, val):
-    if isinstance(val.data()[0], complex):
-      self.miller_is_complex = True
-    else:
-      self.miller_is_complex = False
-    if str(val.observation_type) == 'xray.intensity':
-      val = val.as_amplitude_array()
-    val = val.expand_to_p1()
-    val = val.generate_bijvoet_mates()
-    self._miller_array = val
-
-  @property
-  def Ncells_abc(self):
-    return self._Ncells_abc
-
-  @Ncells_abc.setter
-  def Ncells_abc(self, val):
-    self._Ncells_abc = val
-
-  @property
-  def mos_spread_deg(self):
-    return self._mos_spread_deg
-
-  @mos_spread_deg.setter
-  def mos_spread_deg(self, val):
-    self._mos_spread_deg = val
-
-  @property
-  def n_mos_domains(self):
-    return self._n_mos_domains
-
-  @n_mos_domains.setter
-  def n_mos_domains(self, val):
-    self._n_mos_domains = val
-
-  @property
-  def xtal_shape(self):
-    if self._xtal_shape == "gauss":
-      return shapetype.Gauss
-    elif self._xtal_shape == "gauss_argchk":
-      return shapetype.Gauss_argchk
-    elif self._xtal_shape == "round":
-      return shapetype.Round
-    elif self._xtal_shape == "square":
-      return shapetype.Square
-    else:
-      return shapetype.Tophat
-
-  @xtal_shape.setter
-  def xtal_shape(self, val):
-    self._xtal_shape = val
-
-  @property
-  def thick_mm(self):
-    return self._thick_mm
-
-  @thick_mm.setter
-  def thick_mm(self, val):
-    self._thick_mm = val
-
-  @staticmethod
-  def dxtbx_crystal_from_ucell_and_symbol(ucell_tuple_Adeg, symbol):
-    """
-    :param ucell_tuple_Adeg:  unit cell tuple a,b,c al, be, ga in Angstom and degrees
-    :param symbol: lookup symbol for space group, e.g. 'P1'
-    :return:a default crystal in conventional orientation, a along x-axis
-    """
-    from cctbx import crystal
-    from dxtbx.model.crystal import CrystalFactory
-    symm = crystal.symmetry('%f,%f,%f,%f,%f,%f' % ucell_tuple_Adeg, symbol)
-    ucell = symm.unit_cell()
-    O = ucell.orthogonalization_matrix()
-    real_space_a = (O[0], O[3], O[6])
-    real_space_b = (O[1], O[4], O[7])
-    real_space_c = (O[2], O[5], O[8])
-    hall_symbol = symm.space_group_info().type().hall_symbol()
-    return CrystalFactory.from_dict({'__id__':'crystal',
-                                     'real_space_a':real_space_a,
-                                     'real_space_b':real_space_b,
-                                     'real_space_c':real_space_c,
-                                     'space_group_hall_symbol':hall_symbol})
-
-  @staticmethod
-  def dummie_Fhkl(ucell, symbol):
-    from simtbx.nanoBragg.utils import fcalc_from_pdb
-    Fhkl = fcalc_from_pdb(resolution=2, algorithm='fft', wavelength=1, symbol=symbol, ucell=ucell)
-    return Fhkl
->>>>>>> ee1208ee
+        return Fhkl
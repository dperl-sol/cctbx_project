from __future__ import absolute_import, division, print_function

from collections import Iterable
<<<<<<< HEAD
from simtbx.diffBragg import diffBragg
=======

#from simtbx.diffBragg import diffBragg
>>>>>>> 51d6fddb
from scitbx.array_family import flex
import numpy as np
from simtbx.nanoBragg.anisotropic_mosaicity import AnisoUmats
from simtbx.nanoBragg import shapetype, nanoBragg
from simtbx.nanoBragg.nanoBragg_crystal import NBcrystal
from simtbx.nanoBragg.nanoBragg_beam import NBbeam
from copy import deepcopy
<<<<<<< HEAD
from scitbx.matrix import sqr
from simtbx.nanoBragg.tst_gaussian_mosaicity2 import run_uniform

=======
from scitbx.matrix import sqr, col
from simtbx.nanoBragg.tst_gaussian_mosaicity2 import run_uniform
import math
>>>>>>> 51d6fddb

def Amatrix_dials2nanoBragg(crystal):
  """
  returns the A matrix from a cctbx crystal object
  in nanoBragg format
  :param crystal: cctbx crystal
  :return: Amatrix as a tuple
  """
  sgi = crystal.get_space_group().info()
  cb_op = sgi.change_of_basis_op_to_primitive_setting()
  dtrm = sqr(cb_op.c().r().as_double()).determinant()
  if not dtrm == 1:
    raise ValueError('You need to convert your crystal model to its primitive setting first')
  Amatrix = sqr(crystal.get_A()).transpose()
  return Amatrix


def determine_spot_scale(beam_size_mm, crystal_thick_mm, mosaic_vol_mm3):
  """
  :param beam_size_mm:  diameter of beam focus (millimeter)
  :param crystal_thick_mm: thickness of crystal (millimeter)
  :param mosaic_vol_mm3:  volume of a mosaic block in crystal (cubic mm)
  :return: roughly the number of exposed mosaic blocks
  """
  if beam_size_mm <= crystal_thick_mm:
    illum_xtal_vol = crystal_thick_mm * beam_size_mm ** 2
  else:
    illum_xtal_vol = crystal_thick_mm ** 3
  return illum_xtal_vol / mosaic_vol_mm3


class SimData:
  def __init__(self, use_default_crystal=False):
    self.detector = SimData.simple_detector(180, 0.1, (512, 512))  # dxtbx detector model
    self.seed = 1  # nanoBragg seed member
<<<<<<< HEAD
    self.crystal = NBcrystal(init_defaults=use_default_crystal)
=======
    self.crystal = NBcrystal(use_default_crystal)
>>>>>>> 51d6fddb
    self.add_air = False  # whether to add air in the generate_simulated_image method
    self.Umats_method = 0  # how to generate mosaic rotation umats (can be 0,1,2,3)
    self.add_water = True  # whether to add water in the generate_simulated_image method
    self.water_path_mm = 0.005  # path length through water
    self.air_path_mm = 0  # path length through air
    self.using_diffBragg_spots = False  # whether to use diffBragg
    nbBeam = NBbeam()
    nbBeam.unit_s0 = (0, 0, -1)
    self.beam = nbBeam  # nanoBragg_beam object
    self.using_cuda = False  # whether to use giles mullen cuda acceleration
    self.using_omp = False  # whether to use add_nanoBragg_spots_nks with open mp accel
    self.rois = None  # a list of rois for simiuting rois only
    self.readout_noise = 3  # detector readout noise
    self.gain = 1  # detector gain
    self.psf_fwhm = 0  # detector point spread width
    self.include_noise = True  # include noise in the simulation if using generate_simulated_image method
    self.background_raw_pixels = None  # background raw pixels, should be a 2D flex double array
    self.backrground_scale = 1  # scale factor to apply to background raw pixels
    self.mosaic_seeds = 777, 777  # two random seeds governing the legacy Umats method
    self.D = None  # nanoBragg or diffBragg instance
    self.panel_id = 0  # detector panel id
    self.umat_maker = None  # an instance of AnisoUmats for generating ensembles of mosaic rotations
    self.ucell_man = None   # place holder for a unit cell manager (used in hopper)
    self.Nabc_params = None   # RangedParameter (refiners/parameters) objects used by hopper
    self.RotXYZ_params = None  # RangedParameter (refiners/parameters) objects used by hopper
    self.ucell_params = None  # RangedParameter (refiners/parameters) objects used by hopper
    self.Scale_params = None  # RangedParameter (refiners/parameters) objects used by hopper
    self.DetZ_params = None  # RangedParameter (refiners/parameters) objects used by hopper
    self.num_xtals = 1  # number of xtals, used in the hopper script
    self.dxtbx_spec = None  # spectrum object from dxtbx
    self.functionals = []  # target functionals  container ?

  @property
  def background_raw_pixels(self):
    return self._background_raw_pixels

  @background_raw_pixels.setter
  def background_raw_pixels(self, val):
    self._background_raw_pixels = val

  @property
  def gain(self):
    return self._gain

  @gain.setter
  def gain(self, val):
    self._gain = val

  @staticmethod
  def default_panels_fast_slow(detector):
    Npanel = len(detector)
    nfast, nslow = detector[0].get_image_size()
    slows, fasts = np.indices((nslow, nfast))
    fasts = list(map(int, np.ravel(fasts)))
    slows = list(map(int, np.ravel(slows)))
    fasts = fasts*Npanel
    slows = slows*Npanel
    pids = []
    for pid in range(Npanel):
      pids += [pid]*(nfast*nslow)

    npix = nslow*nfast*Npanel
    panels_fasts_slows = np.zeros(npix*3, int)
    panels_fasts_slows[0::3] = pids
    panels_fasts_slows[1::3] = fasts
    panels_fasts_slows[2::3] = slows
    return flex.size_t(panels_fasts_slows)

  @property
  def air_path_mm(self):
    return self._air_path_mm

  @air_path_mm.setter
  def air_path_mm(self, val):
    self._air_path_mm = val

  @property
  def water_path_mm(self):
    return self._water_path_mm

  @water_path_mm.setter
  def water_path_mm(self, val):
    self._water_path_mm = val

  @property
  def crystal(self):
    return self._crystal

  @crystal.setter
  def crystal(self, val):
    self._crystal = val

  @property
  def beam(self):
    return self._beam

  @beam.setter
  def beam(self, val):
    self._beam = val

  @property
  def seed(self):
    return self._seed

  @seed.setter
  def seed(self, val):
    self._seed = val

  @staticmethod
  def Umats(mos_spread_deg, n_mos_doms, isotropic=True, seed=777, norm_dist_seed=777):
    import scitbx
    from scitbx.matrix import col
    import scitbx.math
    UMAT_nm = flex.mat3_double()
    mersenne_twister = flex.mersenne_twister(seed=seed)
    scitbx.random.set_random_seed(norm_dist_seed)
    rand_norm = scitbx.random.normal_distribution(mean=0, sigma=(mos_spread_deg * math.pi / 180.0))
    g = scitbx.random.variate(rand_norm)
    mosaic_rotation = g(n_mos_doms)
    for m in mosaic_rotation:
      site = col(mersenne_twister.random_double_point_on_sphere())
      if mos_spread_deg > 0:
        UMAT_nm.append(col(scitbx.math.r3_rotation_axis_and_angle_as_matrix(site, m)))
      else:
        UMAT_nm.append(col(scitbx.math.r3_rotation_axis_and_angle_as_matrix(site, 0)))
      if isotropic and mos_spread_deg > 0:
        UMAT_nm.append(col(scitbx.math.r3_rotation_axis_and_angle_as_matrix(site, -m)))
    return UMAT_nm

  @staticmethod
  def plot_isotropic_umats(UMAT_nm, mos_spread_deg):

    # analysis of rotation angles
    from simtbx.nanoBragg.tst_gaussian_mosaicity import check_distributions
    angle_deg, rot_ax = check_distributions.get_angle_deg_and_axes(UMAT_nm) # in degrees
    nm_rms_angle = math.sqrt(flex.mean(angle_deg*angle_deg))

    from matplotlib import pyplot as plt
    fig_angles,axis_angles = plt.subplots(1,1)
    axis_angles.set_xlabel("rotation (°)")
    axis_angles.hist(angle_deg,bins=int(math.sqrt(len(UMAT_nm))))
    axis_angles.set_title(
    "Histogram of rotation angles\nrms %.4f° expected %.4f°"%(nm_rms_angle, mos_spread_deg))

    # analysis of rotation axes
    fig, axes = plt.subplots(1, 3,figsize=(10,5))
    axes[0].plot(rot_ax.parts()[0], rot_ax.parts()[1], "b,") # looking down from the pole
    axes[0].set_aspect("equal")
    axes[0].set_title("Rot_ax projected on z")
    axes[0].set_xlim(-1.1,1.1)
    axes[0].set_ylim(-1.1,1.1)

    axes[1].plot(rot_ax.parts()[1], rot_ax.parts()[2], "b,") # looking at equator above prime meridian
    axes[1].set_aspect("equal")
    axes[1].set_title("Rot_ax projected on x")
    axes[1].set_xlim(-1.1,1.1)
    axes[1].set_ylim(-1.1,1.1)

    axes[2].plot(rot_ax.parts()[2], rot_ax.parts()[0], "b,") # looking at equator above 90-deg meridian
    axes[2].set_aspect("equal")
    axes[2].set_title("Rot_ax projected on y")
    axes[2].set_xlim(-1.1,1.1)
    axes[2].set_ylim(-1.1,1.1)

    # action on unit vectors
    cube_diag = math.sqrt(1./3) # 0.57735
    unit_vectors = [(1,0,0), (0,1,0), (0,0,1), (cube_diag, cube_diag, cube_diag)]
    fig3,axes3 = plt.subplots(1,4,sharey=True,figsize=(15,7))
    axes3[0].set_ylabel("unit projection")
    for icol, RLP in enumerate(unit_vectors):
          RLP = col(RLP)
          axis = axes3[icol]
          unit = RLP.normalize()
          seed = col(unit_vectors[(icol+2)%(len(unit_vectors))])
          perm2 = unit.cross(seed)
          perm3 = unit.cross(perm2)
          a2 = flex.double(); a3 = flex.double()
          angles_deg = flex.double()
          for u in UMAT_nm:
            U = sqr(u)
            newvec = U * unit
            angles_deg.append((180./math.pi)*math.acos(newvec.dot(unit)))
            a2.append(newvec.dot(perm2)); a3.append(newvec.dot(perm3))
          rms_angle = math.sqrt(flex.mean(angles_deg*angles_deg))
          axis.plot (a2,a3,'r,')[0]
          axis.set_aspect("equal")
          axis_str = "(%5.3f,%5.3f,%5.3f)"%(RLP.elems) if icol==3 else "(%.0f,%.0f,%.0f)"%(RLP.elems)
          axis.set_title("Transformation of unit vector\n%s\nrms %.4f° expected %.4f°"%(
            axis_str, rms_angle, math.sqrt(mos_spread_deg*mos_spread_deg*(2/3)))) # Pythagorean thm
          axis.set_xlabel("unit projection")
          axis.set_xlim(-0.0005,0.0005)
          axis.set_ylim(-0.0005,0.0005)

    plt.show()

  @property
  def Umats_method(self):
    return self._Umats_method

  @Umats_method.setter
  def Umats_method(self, val):
    permitted = [0, 1, 2, 3, 4, 5]
    # 0 is double_random, used for exafel tests
    # 5 is double_uniform, isotropic method per NKS
    if val not in permitted:
      raise ValueError("Umats method needs to be in %s (4 not yet supported)"%permitted)
    self._Umats_method = val

  @property
  def Umats_method(self):
    return self._Umats_method

  @Umats_method.setter
  def Umats_method(self, val):
    if val not in [0, 1, 2, 3, 4]:
      raise ValueError("Umats method needs to be 0,1,2,3, or 4 (but 4 aint yet supported)")
    self._Umats_method = val

  @property
  def psf_fwhm(self):
    return self._psf_fwhm

  @psf_fwhm.setter
  def psf_fwhm(self, val):
    self._psf_fwhm = val

  @property
  def readout_noise(self):
    return self._readout_noise

  @readout_noise.setter
  def readout_noise(self, val):
    self._readout_noise = val

  @property
  def add_air(self):
    return self._add_air

  @add_air.setter
  def add_air(self, val):
    self._add_air = val

  @property
  def add_water(self):
    return self._add_water

  @add_water.setter
  def add_water(self, val):
    self._add_water = val

  @property
  def detector(self):
    return self._detector

  @detector.setter
  def detector(self, val):
    self._detector = val

  @property
  def rois(self):
    return self._rois

  @rois.setter
  def rois(self, val):
    self._rois = val

  @property
  def using_omp(self):
    return self._using_omp

  @using_omp.setter
  def using_omp(self, val):
    assert val in (True, False)
    self._using_omp = val

  @property
  def using_diffBragg_spots(self):
    return self._using_diffBragg_spots

  @using_diffBragg_spots.setter
  def using_diffBragg_spots(self, val):
    assert(val in [True, False])
    self._using_diffBragg_spots = val

  @property
  def using_cuda(self):
    return self._using_cuda

  @using_cuda.setter
  def using_cuda(self, val):
    assert(val in [True, False])
    self._using_cuda = val

  @property
  def include_noise(self):
    return self._include_noise

  @include_noise.setter
  def include_noise(self, val):
    self._include_noise = val

  def update_Fhkl_tuple(self):
    if self.crystal.miller_array is not None:
      if self.using_diffBragg_spots and self.crystal.miller_is_complex:
        Freal, Fimag = zip(*[(val.real, val.imag) for val in self.crystal.miller_array.data()])
        Freal = flex.double(Freal)
        Fimag = flex.double(Fimag)
        self.D.Fhkl_tuple = self.crystal.miller_array.indices(), Freal, Fimag
      else:
        self.D.Fhkl_tuple = self.crystal.miller_array.indices(), self.crystal.miller_array.data(), None

  def _crystal_properties(self):
    if self.crystal is None:
      return
    self.D.xtal_shape = self.crystal.xtal_shape

    self.update_Fhkl_tuple()

    ## TODO: am I unnecessary?
    #self.D.unit_cell_tuple = self.crystal.dxtbx_crystal.get_unit_cell().parameters()
    if self.using_diffBragg_spots:
      self.D.Omatrix = self.crystal.Omatrix
      self.D.Bmatrix = self.crystal.dxtbx_crystal.get_B() #
      self.D.Umatrix = self.crystal.dxtbx_crystal.get_U()
      if self.crystal.isotropic_ncells:
        self.D.Ncells_abc = self.crystal.Ncells_abc[0]
      else:
        self.D.Ncells_abc_aniso = self.crystal.Ncells_abc
      if self.crystal.Ncells_def is not None:
        self.D.Ncells_def = self.crystal.Ncells_def

      if self.crystal.anisotropic_mos_spread_deg is not None:
        mosaicity = self.crystal.anisotropic_mos_spread_deg
        self.Umats_method = 3 if 3 == len(mosaicity) else 4
        crystal=self.crystal.dxtbx_crystal
      else:
        mosaicity = self.crystal.mos_spread_deg
        self.Umats_method = 2
        crystal=None
      self.update_umats(mosaicity, self.crystal.n_mos_domains, crystal)

    else:
<<<<<<< HEAD
=======
      # umat implementation for the exascale api
>>>>>>> 51d6fddb
      self.D.xtal_shape = self.crystal.xtal_shape
      self.update_Fhkl_tuple()
      self.D.Amatrix = Amatrix_dials2nanoBragg(self.crystal.dxtbx_crystal)
      #Nabc = tuple([int(round(x)) for x in self.crystal.Ncells_abc])
      Nabc = self.crystal.Ncells_abc
      if len(Nabc) == 1:
        Nabc = Nabc[0], Nabc[0], Nabc[0]
      self.D.Ncells_abc = Nabc
<<<<<<< HEAD
      # TODO fix for anisotropic
      self.D.mosaic_spread_deg = self.crystal.mos_spread_deg
      self.D.mosaic_domains = self.crystal.n_mos_domains
      mos_blocks = SimData.Umats(self.crystal.mos_spread_deg,
                                    self.crystal.n_mos_domains,
                                    seed=self.mosaic_seeds[0], norm_dist_seed=self.mosaic_seeds[1])
      self.D.set_mosaic_blocks(mos_blocks)
=======
      if self.umat_maker is None:
          # initialize the parameterized distribution
          assert self.crystal.n_mos_domains % 2 == 0
          from simtbx.nanoBragg.tst_anisotropic_mosaicity import AnisoUmats as AnisoUmats_exa
          self.umat_maker = AnisoUmats_exa(num_random_samples=2*self.crystal.n_mos_domains)
      if self.crystal.anisotropic_mos_spread_deg is None:
        # isotropic case
        self.D.mosaic_spread_deg = self.crystal.mos_spread_deg
        self.D.mosaic_domains = self.crystal.n_mos_domains
        if self.Umats_method == 0: # double_random legacy method, exafel tests
          Umats = SimData.Umats(self.crystal.mos_spread_deg,
                                    self.crystal.n_mos_domains,
                                    seed=self.mosaic_seeds[0],
                                    norm_dist_seed=self.mosaic_seeds[1])
        elif self.Umats_method == 5: # double_uniform isotropic
          Umats, Umats_prime, Umats_dbl_prime = self.umat_maker.generate_isotropic_Umats(
          self.crystal.mos_spread_deg, compute_derivs=False)
        else: raise ValueError("Invalid method for nanoBragg isotropic case")
        #SimData.plot_isotropic_umats(Umats, self.crystal.mos_spread_deg)
      else:
        # anisotropic case with diagonal elements
        eta_a, eta_b, eta_c = self.crystal.anisotropic_mos_spread_deg
        eta_tensor = [eta_a, 0, 0, 0, eta_b, 0, 0, 0, eta_c]
        Umats, Umats_prime, Umats_dbl_prime = self.umat_maker.generate_Umats(
          eta_tensor, compute_derivs=False, crystal=self.crystal.dxtbx_crystal, how=1)
      self.exascale_mos_blocks = flex.mat3_double(Umats)
      self.D.set_mosaic_blocks(self.exascale_mos_blocks)
>>>>>>> 51d6fddb

  def update_umats(self, mos_spread, mos_domains, crystal=None):

    if mos_spread == 0 or mos_domains == 1:
      Umats = [(1, 0, 0, 0, 1, 0, 0, 0, 1)]
      Umats_prime = [(0, 0, 0, 0, 0, 0, 0, 0, 0)]
      self.D.set_mosaic_blocks(Umats)
      self.D.set_mosaic_blocks_prime(Umats_prime)
      return

    #TODO remove arguments from this function as they are already in crystal attribute
    if not hasattr(self, "D"):
      print("Cannot set umats if diffBragg/nanoBragg is not yet instantiated")
      return
    if isinstance(mos_spread, Iterable):
      # TODO does this matter to set the ave spread under the hood ?
      ave_spread =  sum(mos_spread) / len(list(mos_spread))
      assert ave_spread > 0
      self.D.mosaic_spread_deg = ave_spread
      self.crystal.mos_spread_deg = ave_spread
      self.crystal.anisotropic_mosaic_spread_deg = mos_spread
      assert self.Umats_method in [3, 4]
      assert crystal is not None
      self.D.has_anisotropic_mosaic_spread = True
    else:
      self.D.mosaic_spread_deg = mos_spread
      self.crystal.mos_spread_deg = mos_spread
      self.crystal.anisotropic_mosaic_spread_deg = None
      assert self.Umats_method in [0, 1, 2]
      self.D.has_anisotropic_mosaic_spread = False

    self.D.mosaic_domains = mos_domains
    self.crystal.n_mos_domains = mos_domains

    Umats_prime = Umats_dbl_prime = None

    if self.umat_maker is None and self.Umats_method in [2,3,4]:
      assert mos_domains % 2 ==0
      self.umat_maker = AnisoUmats(num_random_samples=mos_domains)

    # legacy
    if self.Umats_method == 0:
      Umats = SimData.Umats(mos_spread, mos_domains)

    elif self.Umats_method == 1:
      Umats, Umats_prime = run_uniform(mos_spread, mos_domains)

    elif self.Umats_method == 2:
      eta = mos_spread
      eta_tensor = eta, 0, 0, 0, eta, 0, 0, 0, eta
      Umats, Umats_prime, Umats_dbl_prime = self.umat_maker.generate_Umats(eta_tensor, crystal,how=2, compute_derivs=True)

    elif self.Umats_method == 3:
      eta_a, eta_b, eta_c = mos_spread
      eta_tensor = eta_a, 0, 0, 0, eta_b, 0, 0, 0, eta_c
      Umats, Umats_prime, Umats_dbl_prime = self.umat_maker.generate_Umats(eta_tensor, crystal,how=1, compute_derivs=True)
      Umats_prime = Umats_prime[0::3] + Umats_prime[1::3] + Umats_prime[2::3]
      Umats_dbl_prime = Umats_dbl_prime[0::3] + Umats_dbl_prime[1::3] + Umats_dbl_prime[2::3]

    else: # self.Umats_method == 4:
      raise NotImplementedError("full 6 parameter mosaic model still not refine-able")

    self.D.set_mosaic_blocks(Umats)
    if Umats_prime is not None:
      self.D.set_mosaic_blocks_prime(Umats_prime)
    if Umats_dbl_prime is not None:
      print("Setting second derivatives")
      self.D.set_mosaic_blocks_dbl_prime(Umats_dbl_prime)

    # here we move the umats from the flex mat3 into vectors of Eigen:
    self.D.vectorize_umats()

  def _beam_properties(self):
    self.D.xray_beams = self.beam.xray_beams
    self.D.beamsize_mm = self.beam.size_mm

  def _seedlings(self):
    self.D.seed = self.seed
    self.D.calib_seed = self.seed
    self.D.mosaic_seed = self.seed

  def determine_spot_scale(self):
    if self.crystal is None:
      return 1
    if self.beam.size_mm <= self.crystal.thick_mm:
      illum_xtal_vol = self.crystal.thick_mm * self.beam.size_mm**2
    else:
      illum_xtal_vol = self.crystal.thick_mm**3
    mosaic_vol = self.D.xtal_size_mm[0]*self.D.xtal_size_mm[1]*self.D.xtal_size_mm[2]
    return illum_xtal_vol / mosaic_vol

  def update_nanoBragg_instance(self, parameter, value):
    setattr(self.D, parameter, value)

  @property
  def panel_id(self):
    return self._panel_id

  @panel_id.setter
  def panel_id(self, val):
    if val >= len(self.detector):
      raise ValueError("panel id cannot be larger than the number of panels in detector (%d)" % len(self.detector))
    if val <0:
      raise ValueError("panel id cannot be negative!")
    if self.D is None:
      self._panel_id = 0
    else:
      self.D.set_dxtbx_detector_panel(self.detector[int(val)], self.beam.nanoBragg_constructor_beam.get_s0())
      self._panel_id = int(val)

  def instantiate_nanoBragg(self, verbose=0, oversample=0, device_Id=0, adc_offset=0,
                            default_F=1e3, interpolate=0):

    self.instantiate_diffBragg(verbose=verbose, oversample=oversample, device_Id=device_Id,
                               adc_offset=adc_offset, default_F=default_F, interpolate=interpolate,
                               use_diffBragg=False)

  def instantiate_diffBragg(self, verbose=0, oversample=0, device_Id=0,
                            adc_offset=0, default_F=1e3, interpolate=0, use_diffBragg=True,
                            auto_set_spotscale=False):

    if not use_diffBragg:
      self.D = nanoBragg(self.detector, self.beam.nanoBragg_constructor_beam,
                         verbose=verbose, panel_id=int(self.panel_id))
    else:
      self.D = diffBragg(self.detector,
                         self.beam.nanoBragg_constructor_beam,
                         verbose)
    self.using_diffBragg_spots = use_diffBragg
    self._seedlings()
    self.D.interpolate = interpolate
    self._crystal_properties()
    self._beam_properties()
    if auto_set_spotscale:
      self.D.spot_scale = self.determine_spot_scale()
    self.D.adc_offset_adu = adc_offset
    self.D.default_F = default_F

    if oversample > 0:
      self.D.oversample = int(oversample)

    if self.using_cuda:
      self.D.device_Id = device_Id
    if not self.using_diffBragg_spots:
      self._full_roi = self.D.region_of_interest
    else:
      self.D.vectorize_umats()

  def generate_simulated_image(self, instantiate=False):
    if instantiate:
      self.instantiate_diffBragg()
    self._add_nanoBragg_spots()
    self._add_background()
    if self.include_noise:
      self._add_noise()
    return self.D.raw_pixels.as_numpy_array()

  def _add_nanoBragg_spots(self):
    if self.using_diffBragg_spots:
      self.D.add_diffBragg_spots()
    else:
      rois = self.rois
      if rois is None:
        rois = [self._full_roi]
      _rawpix = None  # cuda_add_spots doesnt add spots, it resets each time.. hence we need this
      for roi in rois:
        if len(roi)==4:
          roi = (roi[0], roi[1]), (roi[2],roi[3])
        self.D.region_of_interest = roi
        if self.using_cuda:
          self.D.add_nanoBragg_spots_cuda()
          if _rawpix is None and len(rois) > 1:
            _rawpix = deepcopy(self.D.raw_pixels)
          elif _rawpix is not None:
            _rawpix += self.D.raw_pixels

        elif self.using_omp:
          from boost_adaptbx.boost.python import streambuf  # will deposit printout into dummy StringIO as side effect
          from six.moves import StringIO
          self.D.progress_meter = False
          self.D.add_nanoBragg_spots_nks(streambuf(StringIO()))
        else:
          self.D.add_nanoBragg_spots()

      if self.using_cuda and _rawpix is not None:
        self.D.raw_pixels = _rawpix

  def _add_background(self):
    if self.background_raw_pixels is not None:
      self.D.raw_pixels += self.background_raw_pixels
    else:
      if self.add_water:
        print('add water %f mm' % self.water_path_mm)
        water_scatter = flex.vec2_double([
          (0, 2.57), (0.0365, 2.58), (0.07, 2.8), (0.12, 5), (0.162, 8), (0.18, 7.32), (0.2, 6.75),
          (0.216, 6.75), (0.236, 6.5), (0.28, 4.5), (0.3, 4.3), (0.345, 4.36), (0.436, 3.77), (0.5, 3.17)])
        self.D.Fbg_vs_stol = water_scatter
        self.D.amorphous_sample_thick_mm = self.water_path_mm
        self.D.amorphous_density_gcm3 = 1
        self.D.amorphous_molecular_weight_Da = 18
        self.D.add_background(1, 0)

    if self.add_air:
      print("add air %f mm" % self.air_path_mm)
      air_scatter = flex.vec2_double([(0, 14.1), (0.045, 13.5), (0.174, 8.35), (0.35, 4.78), (0.5, 4.22)])
      self.D.Fbg_vs_stol = air_scatter
      self.D.amorphous_sample_thick_mm = self.air_path_mm
      self.D.amorphous_density_gcm3 = 1.2e-3
      self.D.amorphous_sample_molecular_weight_Da = 28  # nitrogen = N2
      self.D.add_background(1, 0)

  def _add_noise(self):
    self.D.detector_psf_kernel_radius_pixels = 5
    self.D.detector_psf_type = shapetype.Unknown
    self.D.detector_psf_fwhm_mm = self.psf_fwhm
    self.D.readout_noise = self.readout_noise
    self.D.quantum_gain = self.gain
    self.D.add_noise()

  @staticmethod
  def simple_detector(detector_distance_mm, pixelsize_mm, image_shape,
                      fast=(1, 0, 0), slow=(0, -1, 0)):
    from dxtbx.model.detector import DetectorFactory
    import numpy as np
    trusted_range = 0, 2e14
    detsize_s = image_shape[0]*pixelsize_mm
    detsize_f = image_shape[1]*pixelsize_mm
    cent_s = (detsize_s + pixelsize_mm*2)/2.
    cent_f = (detsize_f + pixelsize_mm*2)/2.
    beam_axis = np.cross(fast, slow)
    origin = -np.array(fast)*cent_f - np.array(slow)*cent_s + beam_axis*detector_distance_mm

    return DetectorFactory.make_detector("", fast, slow, origin,
                                         (pixelsize_mm, pixelsize_mm), image_shape, trusted_range)

if __name__ == "__main__":
  S = SimData()
  img = S.generate_simulated_image()
  print ("Maximum pixel value: %.3g" % img.max())
  print ("Minimum pixel value: %.3g" % img.min())<|MERGE_RESOLUTION|>--- conflicted
+++ resolved
@@ -1,12 +1,7 @@
 from __future__ import absolute_import, division, print_function
 
 from collections import Iterable
-<<<<<<< HEAD
 from simtbx.diffBragg import diffBragg
-=======
-
-#from simtbx.diffBragg import diffBragg
->>>>>>> 51d6fddb
 from scitbx.array_family import flex
 import numpy as np
 from simtbx.nanoBragg.anisotropic_mosaicity import AnisoUmats
@@ -14,15 +9,9 @@
 from simtbx.nanoBragg.nanoBragg_crystal import NBcrystal
 from simtbx.nanoBragg.nanoBragg_beam import NBbeam
 from copy import deepcopy
-<<<<<<< HEAD
-from scitbx.matrix import sqr
-from simtbx.nanoBragg.tst_gaussian_mosaicity2 import run_uniform
-
-=======
 from scitbx.matrix import sqr, col
 from simtbx.nanoBragg.tst_gaussian_mosaicity2 import run_uniform
 import math
->>>>>>> 51d6fddb
 
 def Amatrix_dials2nanoBragg(crystal):
   """
@@ -58,11 +47,7 @@
   def __init__(self, use_default_crystal=False):
     self.detector = SimData.simple_detector(180, 0.1, (512, 512))  # dxtbx detector model
     self.seed = 1  # nanoBragg seed member
-<<<<<<< HEAD
-    self.crystal = NBcrystal(init_defaults=use_default_crystal)
-=======
     self.crystal = NBcrystal(use_default_crystal)
->>>>>>> 51d6fddb
     self.add_air = False  # whether to add air in the generate_simulated_image method
     self.Umats_method = 0  # how to generate mosaic rotation umats (can be 0,1,2,3)
     self.add_water = True  # whether to add water in the generate_simulated_image method
@@ -272,16 +257,6 @@
     self._Umats_method = val
 
   @property
-  def Umats_method(self):
-    return self._Umats_method
-
-  @Umats_method.setter
-  def Umats_method(self, val):
-    if val not in [0, 1, 2, 3, 4]:
-      raise ValueError("Umats method needs to be 0,1,2,3, or 4 (but 4 aint yet supported)")
-    self._Umats_method = val
-
-  @property
   def psf_fwhm(self):
     return self._psf_fwhm
 
@@ -405,10 +380,7 @@
       self.update_umats(mosaicity, self.crystal.n_mos_domains, crystal)
 
     else:
-<<<<<<< HEAD
-=======
       # umat implementation for the exascale api
->>>>>>> 51d6fddb
       self.D.xtal_shape = self.crystal.xtal_shape
       self.update_Fhkl_tuple()
       self.D.Amatrix = Amatrix_dials2nanoBragg(self.crystal.dxtbx_crystal)
@@ -417,15 +389,6 @@
       if len(Nabc) == 1:
         Nabc = Nabc[0], Nabc[0], Nabc[0]
       self.D.Ncells_abc = Nabc
-<<<<<<< HEAD
-      # TODO fix for anisotropic
-      self.D.mosaic_spread_deg = self.crystal.mos_spread_deg
-      self.D.mosaic_domains = self.crystal.n_mos_domains
-      mos_blocks = SimData.Umats(self.crystal.mos_spread_deg,
-                                    self.crystal.n_mos_domains,
-                                    seed=self.mosaic_seeds[0], norm_dist_seed=self.mosaic_seeds[1])
-      self.D.set_mosaic_blocks(mos_blocks)
-=======
       if self.umat_maker is None:
           # initialize the parameterized distribution
           assert self.crystal.n_mos_domains % 2 == 0
@@ -453,7 +416,6 @@
           eta_tensor, compute_derivs=False, crystal=self.crystal.dxtbx_crystal, how=1)
       self.exascale_mos_blocks = flex.mat3_double(Umats)
       self.D.set_mosaic_blocks(self.exascale_mos_blocks)
->>>>>>> 51d6fddb
 
   def update_umats(self, mos_spread, mos_domains, crystal=None):
 
